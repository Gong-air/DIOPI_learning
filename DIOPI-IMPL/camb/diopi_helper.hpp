/**
 * @file
 * @author DeepLink
 * @copyright  (c) 2023, DeepLink.
 */

#ifndef IMPL_CAMB_DIOPI_HELPER_HPP_
#define IMPL_CAMB_DIOPI_HELPER_HPP_

#include <cnnl.h>
#include <cnrt.h>
#include <diopi/diopirt.h>
#include <diopi/functions.h>

#include <cstdio>
#include <iostream>
#include <utility>
#include <vector>

#include "error.hpp"

namespace impl {
namespace camb {

#define DIOPI_CHECK(cond, str)                                             \
    do {                                                                   \
        if (!(cond)) {                                                     \
            set_last_error_string("%s at %s:%d", str, __FILE__, __LINE__); \
            return diopiErrorOccurred;                                     \
        }                                                                  \
    } while (false);

#define DIOPI_CHECK_NULLPTR_ABORT(variable)                                                      \
    do {                                                                                         \
        if (variable == nullptr) {                                                               \
            printf("The variable `" #variable "` is not defined at %s:%d ", __FILE__, __LINE__); \
            abort();                                                                             \
        }                                                                                        \
    } while (false);

#define DIOPI_CHECK_ABORT(cond, fmt, args...)                    \
    do {                                                         \
        if (!(cond)) {                                           \
            printf(#fmt " at %s:%d ", args, __FILE__, __LINE__); \
            abort();                                             \
        }                                                        \
    } while (false);

#define DIOPI_CALL(Expr)           \
    do {                           \
        diopiError_t ret = Expr;   \
        if (diopiSuccess != ret) { \
            return ret;            \
        }                          \
    } while (false);

enum class MemoryFormat : size_t { Contiguous = 0, ChannelsLast = 1, ChannelsLast3d = 2, Preserve = 3 };

class DiopiDataType final {
public:
    static bool isInteger(diopiDtype_t dtype) { return dtype < 8; }
    static bool isFloatPoint(diopiDtype_t dtype) { return dtype <= 10 && dtype >= 8 || dtype == 12 || dtype == 13; }
};

class DiopiTensor final {
public:
    DiopiTensor() = default;
    explicit DiopiTensor(const diopiTensorHandle_t& tensor) : tensor_(tensor) {
        if (tensor_ != nullptr) {
            diopiSize_t diopiShape;
            diopiSize_t diopiStride;
            diopiGetTensorShape(tensor_, &diopiShape);
            std::vector<int64_t> shapeTmp(diopiShape.data, diopiShape.data + diopiShape.len);
            diopiGetTensorStride(tensor_, &diopiStride);
            std::vector<int64_t> strideTmp(diopiStride.data, diopiStride.data + diopiStride.len);
            shape_ = std::move(shapeTmp);
            stride_ = std::move(strideTmp);
        }
    }
    explicit DiopiTensor(const diopiConstTensorHandle_t& tensor) : DiopiTensor(const_cast<diopiTensorHandle_t>(tensor)) {}

    explicit operator diopiTensorHandle_t() { return tensor_; }

    diopiDevice_t device() const {
        DIOPI_CHECK_NULLPTR_ABORT(tensor_);
        diopiDevice_t device;
        diopiGetTensorDevice(tensor_, &device);
        return device;
    }
    diopiDtype_t dtype() const {
        DIOPI_CHECK_NULLPTR_ABORT(tensor_);
        diopiDtype_t dtype;
        diopiGetTensorDtype(tensor_, &dtype);
        return dtype;
    }

    const std::vector<int64_t>& shape() const {
        DIOPI_CHECK_NULLPTR_ABORT(tensor_);
        return shape_;
    }
    const std::vector<int64_t>& stride() const {
        DIOPI_CHECK_NULLPTR_ABORT(tensor_);
        return stride_;
    }

    int64_t numel() const {
        DIOPI_CHECK_NULLPTR_ABORT(tensor_);
        int64_t numel;
        diopiGetTensorNumel(tensor_, &numel);
        return numel;
    }
    int64_t elemsize() const {
        DIOPI_CHECK_NULLPTR_ABORT(tensor_);
        int64_t elemsize;
        diopiGetTensorElemSize(tensor_, &elemsize);
        return elemsize;
    }
    int64_t dim() const { return this->shape().size(); }

    DiopiTensor contiguous(diopiContextHandle_t ctx, MemoryFormat format = MemoryFormat::Contiguous) {
        /* Returns a new Tensor in new memory format, without data copy */
        if (this->is_contiguous(format)) return *this;
        MemoryFormat format_self;
        int64_t dim = this->dim();
        std::vector<int64_t> strides(dim);
        int64_t stride = 1;
        if (format == MemoryFormat::Contiguous) {
            for (size_t i = dim; i > 0; --i) {
                strides[i - 1] = stride;
                if (shape_[i - 1] == 0) continue;
                if (shape_[i - 1] == -1) stride = -1;
                if (stride != -1) stride *= shape_[i - 1];
            }
        } else if (format == MemoryFormat::ChannelsLast) {
            for (auto k : {1, 3, 2, 0}) {
                strides[k] = stride;
                if (shape_[k] == 0) continue;
                if (shape_[k] == -1) stride = -1;
                if (stride != -1) stride *= shape_[k];
            }
        }
        diopiSize_t stride_diopi(strides.data(), static_cast<int64_t>(strides.size()));
        diopiSize_t shape_diopi(this->shape().data(), this->shape().size());
        diopiTensorHandle_t tensor;
        diopiRequireTensor(ctx, &tensor, &shape_diopi, &stride_diopi, this->dtype(), this->device());
        return DiopiTensor(tensor);
    }

    bool is_contiguous(MemoryFormat format = MemoryFormat::Contiguous) {
        int64_t stride = 1;
        int64_t dim = this->dim();
        auto strides = this->stride();
        auto shape = this->shape();

        if (format == MemoryFormat::Contiguous) {
            for (int i = dim - 1; i >= 0; i--) {
                if (strides[i] != stride) {
                    return false;
                }
                stride *= shape[i];
            }
        } else if (format == MemoryFormat::ChannelsLast) {
            if (strides.size() != 4) return false;
            for (auto i : {1, 3, 2, 0}) {
                if (strides[i] != stride) {
                    return false;
                }
                stride *= shape[i];
            }
        }
        return true;
    }

    bool defined() const {
        if (tensor_ == nullptr) return false;
        return this->numel() != 0;
    }

    void reshape(const std::vector<int64_t> shape) { this->shape_ = shape; }

    void* data() {
        void* p = nullptr;
        diopiGetTensorData(tensor_, &p);
        return p;
    }
    const void* data() const {
        const void* p = nullptr;
        diopiGetTensorDataConst(tensor_, &p);
        return p;
    }

    diopiTensorHandle_t tensor_handle() { return tensor_; }

<<<<<<< HEAD
    diopiConstTensorHandle_t tensor_handle() const {
        return tensor_;
    }
=======
    diopiConstTensorHandle_t tensor_handle() const { return tensor_; }
>>>>>>> 76e96ec9

protected:
    diopiTensorHandle_t tensor_ = 0;
    std::vector<int64_t> shape_{0};
    std::vector<int64_t> stride_{0};
};

inline auto makeTensor(diopiContextHandle_t ctx, const diopiScalar_t* pScalar) -> DiopiTensor {
    diopiTensorHandle_t tensor;
    std::vector<int64_t> shape{1};
    diopiSize_t size(shape.data(), 1);
    diopiRequireTensor(ctx, &tensor, &size, nullptr, pScalar->stype, diopi_device);
    return DiopiTensor(tensor);
}

inline DiopiTensor ones(diopiContextHandle_t ctx, std::vector<int64_t> size, diopiDtype_t dtype) {
    diopiTensorHandle_t tensor;
    diopiSize_t size_(size.data(), size.size());
    diopiRequireTensor(ctx, &tensor, &size_, nullptr, dtype, diopi_device);
    diopiScalar_t scalar = {dtype, 1.0};
    if (DiopiDataType().isInteger(dtype)) scalar = {dtype, 1};
    diopiFill(ctx, tensor, &scalar);
    return DiopiTensor(tensor);
}

inline DiopiTensor requiresTensor(diopiContextHandle_t ctx, const diopiSize_t& size, diopiDtype_t dtype) {
    diopiTensorHandle_t tensor;
    diopiRequireTensor(ctx, &tensor, &size, nullptr, dtype, diopi_device);
    return DiopiTensor(tensor);
}

inline DiopiTensor requiresTensor(diopiContextHandle_t ctx, const std::vector<int64_t>& size, const std::vector<int64_t>& stride, diopiDtype_t dtype) {
    diopiSize_t size_(size.data(), size.size());
    diopiSize_t stride_(stride.data(), stride.size());
    diopiTensorHandle_t tensor;
    diopiRequireTensor(ctx, &tensor, &size_, &stride_, dtype, diopi_device);
    return DiopiTensor(tensor);
}

inline DiopiTensor requiresTensor(diopiContextHandle_t ctx, const std::vector<int64_t>& size, diopiDtype_t dtype) {
    diopiSize_t size_(size.data(), size.size());
    diopiTensorHandle_t tensor;
    diopiRequireTensor(ctx, &tensor, &size_, nullptr, dtype, diopi_device);
    return DiopiTensor(tensor);
}

inline DiopiTensor requiresBuffer(diopiContextHandle_t ctx, int64_t num_bytes) {
    diopiTensorHandle_t tensor;
    diopiRequireBuffer(ctx, &tensor, num_bytes, diopi_device);
    return DiopiTensor(tensor);
}

inline cnrtQueue_t getStream(diopiContextHandle_t ctx) {
    diopiStreamHandle_t stream_handle;
    diopiGetStream(ctx, &stream_handle);
    return static_cast<cnrtQueue_t>(stream_handle);
}

template <typename T>
inline std::vector<T> diopiSize_t2Vector(diopiSize_t size, T) {
    return std::vector<T>(size.data(), size.data() + size.len);
}

inline diopiSize_t vec2diopiSize_t(const std::vector<int64_t>& sizeIn) {
    diopiSize_t diopiSize(sizeIn.data(), sizeIn.size());
    return diopiSize;
}
}  // namespace camb

}  // namespace impl

#endif  // IMPL_CAMB_DIOPI_HELPER_HPP_<|MERGE_RESOLUTION|>--- conflicted
+++ resolved
@@ -191,13 +191,7 @@
 
     diopiTensorHandle_t tensor_handle() { return tensor_; }
 
-<<<<<<< HEAD
-    diopiConstTensorHandle_t tensor_handle() const {
-        return tensor_;
-    }
-=======
     diopiConstTensorHandle_t tensor_handle() const { return tensor_; }
->>>>>>> 76e96ec9
 
 protected:
     diopiTensorHandle_t tensor_ = 0;
